local k = import 'ksonnet-util/kausal.libsonnet';

k {
  _images+:: {
    promtail: 'grafana/promtail:master',
  },

  _config+:: {
    prometheus_insecure_skip_verify: false,
    promtail_config: {
      username: '',
      password: '',
      scheme: 'https',
<<<<<<< HEAD
      hostname: 'logs-us-west1.grafana.net',
=======
      hostname: 'log-us.grafana.net',
      dataroot: '/var/lib/docker',
>>>>>>> 99d0f97a
    },


    service_url:
      if std.objectHas(self.promtail_config, 'username') then
        '%(scheme)s://%(username)s:%(password)s@%(hostname)s/api/prom/push' % self.promtail_config
      else
        '%(scheme)s://%(hostname)s/api/prom/push' % self.promtail_config,
  },

  namespace:
    $.core.v1.namespace.new($._config.namespace),

  local policyRule = $.rbac.v1beta1.policyRule,

  promtail_rbac:
    $.util.rbac('promtail', [
      policyRule.new() +
      policyRule.withApiGroups(['']) +
      policyRule.withResources(['nodes', 'nodes/proxy', 'services', 'endpoints', 'pods']) +
      policyRule.withVerbs(['get', 'list', 'watch']),
    ]),

  promtail_config:: {
    scrape_configs: [
      {
        job_name: 'kubernetes-pods',
        kubernetes_sd_configs: [{
          role: 'pod',
        }],

        relabel_configs: [
          // Only scrape local pods; Promtail will drop targets with a __host__ label
          // that does not match the current host name.
          {
            source_labels: ['__meta_kubernetes_pod_node_name'],
            target_label: '__host__',
          },

          // Drop pods without a name label
          {
            source_labels: ['__meta_kubernetes_pod_label_name'],
            action: 'drop',
            regex: '^$',
          },

          // Rename jobs to be <namespace>/<name, from pod name label>
          {
            source_labels: ['__meta_kubernetes_namespace', '__meta_kubernetes_pod_label_name'],
            action: 'replace',
            separator: '/',
            target_label: 'job',
            replacement: '$1',
          },

          // But also include the namespace as a separate label, for routing alerts
          {
            source_labels: ['__meta_kubernetes_namespace'],
            action: 'replace',
            target_label: 'namespace',
          },

          // Rename instances to be the pod name
          {
            source_labels: ['__meta_kubernetes_pod_name'],
            action: 'replace',
            target_label: 'instance',
          },

          // Kubernetes puts logs under subdirectories keyed pod UID and container_name.
          {
            source_labels: ['__meta_kubernetes_pod_uid', '__meta_kubernetes_pod_container_name'],
            target_label: '__path__',
            separator: '/',
            replacement: '/var/log/pods/$1/0.log',
          },
        ],
      },
      {
        job_name: 'kubernetes-pods-app',
        kubernetes_sd_configs: [{
          role: 'pod',
        }],

        relabel_configs: [
          // Only scrape local pods; Promtail will drop targets with a __host__ label
          // that does not match the current host name.
          {
            source_labels: ['__meta_kubernetes_pod_node_name'],
            target_label: '__host__',
          },

          // Drop pods without a app label
          {
            source_labels: ['__meta_kubernetes_pod_label_app'],
            action: 'drop',
            regex: '^$',
          },

          // Rename jobs to be <namespace>/<app, from pod app label>
          {
            source_labels: ['__meta_kubernetes_namespace', '__meta_kubernetes_pod_label_app'],
            action: 'replace',
            separator: '/',
            target_label: 'job',
            replacement: '$1',
          },

          // But also include the namespace as a separate label, for routing alerts
          {
            source_labels: ['__meta_kubernetes_namespace'],
            action: 'replace',
            target_label: 'namespace',
          },

          // Rename instances to be the pod name
          {
            source_labels: ['__meta_kubernetes_pod_name'],
            action: 'replace',
            target_label: 'instance',
          },

          // Also include all the other labels on the pod.
          {
            action: 'labelmap',
            regex: '__meta_kubernetes_pod_label_(.+)',
          },

          // Kubernetes puts logs under subdirectories keyed pod UID and container_name.
          {
            source_labels: ['__meta_kubernetes_pod_uid', '__meta_kubernetes_pod_container_name'],
            target_label: '__path__',
            separator: '/',
            replacement: '/var/log/pods/$1/0.log',
          },
        ],
      },
    ],
  },

  local configMap = $.core.v1.configMap,

  promtail_config_map:
    configMap.new('promtail') +
    configMap.withData({
      'promtail.yml': $.util.manifestYaml($.promtail_config),
    }),

  promtail_args:: {
    'client.url': $._config.service_url,
    'config.file': '/etc/promtail/promtail.yml',
  },

  local container = $.core.v1.container,

  promtail_container::
    container.new('promtail', $._images.promtail) +
    container.withPorts($.core.v1.containerPort.new('http-metrics', 80)) +
    container.withArgsMixin($.util.mapToFlags($.promtail_args)) +
    container.withEnv([
      container.envType.fromFieldPath('HOSTNAME', 'spec.nodeName'),
    ]) +
    container.mixin.securityContext.withPrivileged(true) +
    container.mixin.securityContext.withRunAsUser(0),

  local daemonSet = $.extensions.v1beta1.daemonSet,

  promtail_daemonset:
    daemonSet.new('promtail', [$.promtail_container]) +
    daemonSet.mixin.spec.template.spec.withServiceAccount('promtail') +
    $.util.configVolumeMount('promtail', '/etc/promtail') +
    $.util.hostVolumeMount('varlog', '/var/log', '/var/log') +
    $.util.hostVolumeMount('varlibdockercontainers', $._config.promtail_config.dataroot + '/containers', '/var/lib/docker/containers', readOnly=true),
}<|MERGE_RESOLUTION|>--- conflicted
+++ resolved
@@ -11,12 +11,8 @@
       username: '',
       password: '',
       scheme: 'https',
-<<<<<<< HEAD
       hostname: 'logs-us-west1.grafana.net',
-=======
-      hostname: 'log-us.grafana.net',
       dataroot: '/var/lib/docker',
->>>>>>> 99d0f97a
     },
 
 
